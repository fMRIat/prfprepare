#!/bin/sh
# base_path=/home_local/dlinhardt/prfprepare_test/data/

<<<<<<< HEAD
export cmd="docker run -ti --rm $4 \
	         -v $2/BIDS/derivatives/fmriprep:/flywheel/v0/input  \
	         -v $2/BIDS/derivatives:/flywheel/v0/output  \
	         -v $2/BIDS:/flywheel/v0/BIDS  \
	         -v $2/$3:/flywheel/v0/config.json \
	         davidlinhardt/prfprepare:$1 "
echo "Launching the following command: "
echo $cmd
eval $cmd
=======
docker run -ti --rm $1 \
	-v $base_path/derivatives:/flywheel/v0/input  \
	-v $base_path/derivatives:/flywheel/v0/output  \
	-v $base_path/BIDS:/flywheel/v0/BIDS  \
	-v $base_path/config/prfprepare.json:/flywheel/v0/config.json \
	davidlinhardt/prfprepare:0.0.5
>>>>>>> 74d1230a
<|MERGE_RESOLUTION|>--- conflicted
+++ resolved
@@ -1,7 +1,5 @@
 #!/bin/sh
-# base_path=/home_local/dlinhardt/prfprepare_test/data/
 
-<<<<<<< HEAD
 export cmd="docker run -ti --rm $4 \
 	         -v $2/BIDS/derivatives/fmriprep:/flywheel/v0/input  \
 	         -v $2/BIDS/derivatives:/flywheel/v0/output  \
@@ -11,11 +9,3 @@
 echo "Launching the following command: "
 echo $cmd
 eval $cmd
-=======
-docker run -ti --rm $1 \
-	-v $base_path/derivatives:/flywheel/v0/input  \
-	-v $base_path/derivatives:/flywheel/v0/output  \
-	-v $base_path/BIDS:/flywheel/v0/BIDS  \
-	-v $base_path/config/prfprepare.json:/flywheel/v0/config.json \
-	davidlinhardt/prfprepare:0.0.5
->>>>>>> 74d1230a
